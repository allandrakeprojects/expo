--- conflicted
+++ resolved
@@ -7,13 +7,7 @@
 
 **`expo-facebook`** provides Facebook integration, such as logging in through Facebook, for React Native apps. Expo exposes a minimal native API since you can access Facebook's [Graph API](https://developers.facebook.com/docs/graph-api) directly through HTTP (using [fetch](https://facebook.github.io/react-native/docs/network.html#fetch), for example).
 
-<<<<<<< HEAD
-| Android Device | Android Emulator | iOS Device | iOS Simulator | Web |
-| -------------- | ---------------- | ---------- | ------------- | --- |
-| ✅             | ✅               | ✅         | ✅            | ✅  |
-=======
-<PlatformsSection android emulator ios simulator web={{ pending: 'https://github.com/expo/expo/pull/6862' }} />
->>>>>>> 8865a523
+<PlatformsSection android emulator ios simulator web />
 
 ## Installation
 

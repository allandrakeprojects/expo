--- conflicted
+++ resolved
@@ -16,16 +16,7 @@
   "preserve_paths": "EXMediaLibrary/**/*.{h,m}",
   "requires_arc": true,
   "dependencies": {
-<<<<<<< HEAD
-    "EXCore": [],
-    "EXPermissionsInterface": []
-=======
-    "UMCore": [
-
-    ],
-    "UMPermissionsInterface": [
-
-    ]
->>>>>>> 9093c6d3
+    "UMCore": [],
+    "UMPermissionsInterface": []
   }
 }
// Copyright 2015-present 650 Industries. All rights reserved.

@import ObjectiveC;

#import "EXBuildConstants.h"
#import "EXAppDelegate.h"

#import <Crashlytics/Crashlytics.h>
#import <Fabric/Fabric.h>
#import <EXTaskManager/EXTaskService.h>
#import <UMCore/UMModuleRegistryProvider.h>

#import "ExpoKit.h"
#import "EXRootViewController.h"
#import "EXConstants.h"
#import "Firebase.h"

NS_ASSUME_NONNULL_BEGIN

@interface ExpoKit (Crashlytics) <CrashlyticsDelegate>

@end

@implementation EXAppDelegate

<<<<<<< HEAD
- (instancetype)init {
  self = [super init];
  return self;
}
=======
@synthesize window = _window;
>>>>>>> 50080e82

- (BOOL)application:(UIApplication *)application didFinishLaunchingWithOptions:(nullable NSDictionary *)launchOptions
{
  CrashlyticsKit.delegate = [ExpoKit sharedInstance]; // this must be set prior to init'ing fabric.
  [Fabric with:@[CrashlyticsKit]];
  [CrashlyticsKit setObjectValue:[EXBuildConstants sharedInstance].expoRuntimeVersion forKey:@"exp_client_version"];
  [FIRApp configure];

  if ([application applicationState] != UIApplicationStateBackground) {
    // App launched in foreground
    [self _setUpUserInterfaceForApplication:application withLaunchOptions:launchOptions];
  }

 [super application:application didFinishLaunchingWithOptions:launchOptions];

  return YES;
}

- (void)applicationWillEnterForeground:(UIApplication *)application
{
  [self _setUpUserInterfaceForApplication:application withLaunchOptions:nil];

  [super applicationWillEnterForeground:application];
}

- (void)_setUpUserInterfaceForApplication:(UIApplication *)application withLaunchOptions:(nullable NSDictionary *)launchOptions
{
  if (_window) {
    return;
  }
  [[ExpoKit sharedInstance] registerRootViewControllerClass:[EXRootViewController class]];
  [[ExpoKit sharedInstance] application:application didFinishLaunchingWithOptions:launchOptions];

  _window = [[UIWindow alloc] initWithFrame:[UIScreen mainScreen].bounds];
  _window.backgroundColor = [UIColor whiteColor];
  _rootViewController = (EXRootViewController *)[ExpoKit sharedInstance].rootViewController;
  _window.rootViewController = _rootViewController;

  [_window makeKeyAndVisible];
}

// TODO: Remove once SDK31 is phased out
- (void)application:(UIApplication *)application didRegisterUserNotificationSettings:(nonnull UIUserNotificationSettings *)notificationSettings
{
  [[ExpoKit sharedInstance] application:application didRegisterUserNotificationSettings:notificationSettings];
}

@end

NS_ASSUME_NONNULL_END<|MERGE_RESOLUTION|>--- conflicted
+++ resolved
@@ -23,14 +23,7 @@
 
 @implementation EXAppDelegate
 
-<<<<<<< HEAD
-- (instancetype)init {
-  self = [super init];
-  return self;
-}
-=======
 @synthesize window = _window;
->>>>>>> 50080e82
 
 - (BOOL)application:(UIApplication *)application didFinishLaunchingWithOptions:(nullable NSDictionary *)launchOptions
 {

PODS:
  - Amplitude-iOS (4.7.1)
  - Analytics (3.7.0)
  - AppAuth (1.2.0):
    - AppAuth/Core (= 1.2.0)
    - AppAuth/ExternalUserAgent (= 1.2.0)
  - AppAuth/Core (1.2.0)
  - AppAuth/ExternalUserAgent (1.2.0)
  - boost-for-react-native (1.63.0)
  - DoubleConversion (1.1.6)
  - EXAmplitude (7.0.0):
    - Amplitude-iOS (~> 4.7.1)
    - UMConstantsInterface
    - UMCore
  - EXAppAuth (7.0.0):
    - AppAuth (~> 1.2)
    - UMCore
  - EXApplication (1.0.0):
    - UMCore
  - EXAppLoaderProvider (7.0.0)
  - EXAV (8.0.0-rc.1):
    - UMCore
    - UMPermissionsInterface
  - EXBarCodeScanner (7.0.0):
    - UMCore
    - UMImageLoaderInterface
    - UMPermissionsInterface
    - ZXingObjC/OneD
    - ZXingObjC/PDF417
  - EXBattery (1.0.0):
    - UMCore
  - EXBluetooth (1.0.0):
    - UMCore
  - EXBlur (7.0.0):
    - UMCore
  - EXBrightness (7.0.0):
    - UMCore
    - UMPermissionsInterface
  - EXCalendar (7.0.0):
    - UMCore
    - UMPermissionsInterface
  - EXCellular (1.0.0):
    - UMCore
  - EXConstants (8.0.0-rc.1):
    - UMConstantsInterface
    - UMCore
  - EXContacts (7.0.0):
    - UMCore
    - UMFileSystemInterface
    - UMPermissionsInterface
  - EXCrypto (7.0.0):
    - UMCore
  - EXDevice (1.0.0):
    - UMCore
  - EXDocumentPicker (7.0.0):
    - UMCore
    - UMFileSystemInterface
  - EXErrorRecovery (1.0.0):
    - UMCore
  - EXFileSystem (8.0.0-rc.0):
    - UMCore
    - UMFileSystemInterface
  - EXFont (7.0.0):
    - UMCore
    - UMFontInterface
  - EXGL (7.0.0):
    - EXGL-CPP
    - UMCameraInterface
    - UMCore
    - UMFileSystemInterface
  - EXGL-CPP (7.0.0):
    - EXGL-CPP/UEXGL (= 7.0.0)
  - EXGL-CPP/UEXGL (7.0.0)
  - EXGoogleSignIn (7.0.0):
    - GoogleSignIn (~> 5.0)
    - UMCore
  - EXHaptics (8.0.0-rc.0):
    - UMCore
  - EXImageManipulator (8.0.0-rc.0):
    - UMCore
    - UMFileSystemInterface
    - UMImageLoaderInterface
  - EXImagePicker (7.0.0):
    - UMCore
    - UMFileSystemInterface
  - EXKeepAwake (7.0.0):
    - UMCore
  - EXLinearGradient (7.0.0):
    - UMCore
  - EXLocalAuthentication (7.0.0):
    - UMConstantsInterface
    - UMCore
  - EXLocalization (7.0.0):
    - UMCore
  - EXMailComposer (7.0.0):
    - UMCore
    - UMFileSystemInterface
  - EXMediaLibrary (8.0.0-rc.0):
    - UMCore
    - UMPermissionsInterface
  - EXNetwork (1.0.0):
    - UMCore
  - EXPermissions (8.0.0-rc.0):
    - UMCore
    - UMPermissionsInterface
  - EXPrint (7.0.0):
    - UMCore
    - UMFileSystemInterface
  - EXRandom (7.0.0):
    - UMCore
  - EXSecureStore (7.0.0):
    - UMCore
  - EXSegment (7.0.0):
    - Analytics (~> 3.7)
    - UMConstantsInterface
    - UMCore
  - EXSensors (7.0.0):
    - UMCore
    - UMSensorsInterface
  - EXSharing (7.0.0):
    - UMCore
    - UMFileSystemInterface
  - EXSMS (7.0.0):
    - UMCore
    - UMPermissionsInterface
  - EXSpeech (7.0.0):
    - UMCore
  - EXSQLite (7.0.0):
    - UMCore
    - UMFileSystemInterface
  - EXStoreReview (1.0.0):
    - UMCore
  - EXUpdates (0.0.1-rc.0):
    - UMCore
  - EXWebBrowser (7.0.1):
    - UMCore
  - FBLazyVector (0.61.4)
  - FBReactNativeSpec (0.61.4):
    - Folly (= 2018.10.22.00)
    - RCTRequired (= 0.61.4)
    - RCTTypeSafety (= 0.61.4)
    - React-Core (= 0.61.4)
    - React-jsi (= 0.61.4)
    - ReactCommon/turbomodule/core (= 0.61.4)
  - Folly (2018.10.22.00):
    - boost-for-react-native
    - DoubleConversion
    - Folly/Default (= 2018.10.22.00)
    - glog
  - Folly/Default (2018.10.22.00):
    - boost-for-react-native
    - DoubleConversion
    - glog
  - glog (0.3.5)
  - GoogleSignIn (5.0.0):
    - AppAuth (~> 1.1)
    - GTMAppAuth (~> 1.0)
    - GTMSessionFetcher/Core (~> 1.1)
  - GTMAppAuth (1.0.0):
    - AppAuth/Core (~> 1.0)
    - GTMSessionFetcher (~> 1.1)
  - GTMSessionFetcher (1.2.2):
    - GTMSessionFetcher/Full (= 1.2.2)
  - GTMSessionFetcher/Core (1.2.2)
  - GTMSessionFetcher/Full (1.2.2):
    - GTMSessionFetcher/Core (= 1.2.2)
  - RCTRequired (0.61.4)
  - RCTTypeSafety (0.61.4):
    - FBLazyVector (= 0.61.4)
    - Folly (= 2018.10.22.00)
    - RCTRequired (= 0.61.4)
    - React-Core (= 0.61.4)
  - React (0.61.4):
    - React-Core (= 0.61.4)
    - React-Core/DevSupport (= 0.61.4)
    - React-Core/RCTWebSocket (= 0.61.4)
    - React-RCTActionSheet (= 0.61.4)
    - React-RCTAnimation (= 0.61.4)
    - React-RCTBlob (= 0.61.4)
    - React-RCTImage (= 0.61.4)
    - React-RCTLinking (= 0.61.4)
    - React-RCTNetwork (= 0.61.4)
    - React-RCTSettings (= 0.61.4)
    - React-RCTText (= 0.61.4)
    - React-RCTVibration (= 0.61.4)
  - React-Core (0.61.4):
    - Folly (= 2018.10.22.00)
    - glog
    - React-Core/Default (= 0.61.4)
    - React-cxxreact (= 0.61.4)
    - React-jsi (= 0.61.4)
    - React-jsiexecutor (= 0.61.4)
    - Yoga
  - React-Core/CoreModulesHeaders (0.61.4):
    - Folly (= 2018.10.22.00)
    - glog
    - React-Core/Default
    - React-cxxreact (= 0.61.4)
    - React-jsi (= 0.61.4)
    - React-jsiexecutor (= 0.61.4)
    - Yoga
  - React-Core/Default (0.61.4):
    - Folly (= 2018.10.22.00)
    - glog
    - React-cxxreact (= 0.61.4)
    - React-jsi (= 0.61.4)
    - React-jsiexecutor (= 0.61.4)
    - Yoga
  - React-Core/DevSupport (0.61.4):
    - Folly (= 2018.10.22.00)
    - glog
    - React-Core/Default (= 0.61.4)
    - React-Core/RCTWebSocket (= 0.61.4)
    - React-cxxreact (= 0.61.4)
    - React-jsi (= 0.61.4)
    - React-jsiexecutor (= 0.61.4)
    - React-jsinspector (= 0.61.4)
    - Yoga
  - React-Core/RCTActionSheetHeaders (0.61.4):
    - Folly (= 2018.10.22.00)
    - glog
    - React-Core/Default
    - React-cxxreact (= 0.61.4)
    - React-jsi (= 0.61.4)
    - React-jsiexecutor (= 0.61.4)
    - Yoga
  - React-Core/RCTAnimationHeaders (0.61.4):
    - Folly (= 2018.10.22.00)
    - glog
    - React-Core/Default
    - React-cxxreact (= 0.61.4)
    - React-jsi (= 0.61.4)
    - React-jsiexecutor (= 0.61.4)
    - Yoga
  - React-Core/RCTBlobHeaders (0.61.4):
    - Folly (= 2018.10.22.00)
    - glog
    - React-Core/Default
    - React-cxxreact (= 0.61.4)
    - React-jsi (= 0.61.4)
    - React-jsiexecutor (= 0.61.4)
    - Yoga
  - React-Core/RCTImageHeaders (0.61.4):
    - Folly (= 2018.10.22.00)
    - glog
    - React-Core/Default
    - React-cxxreact (= 0.61.4)
    - React-jsi (= 0.61.4)
    - React-jsiexecutor (= 0.61.4)
    - Yoga
  - React-Core/RCTLinkingHeaders (0.61.4):
    - Folly (= 2018.10.22.00)
    - glog
    - React-Core/Default
    - React-cxxreact (= 0.61.4)
    - React-jsi (= 0.61.4)
    - React-jsiexecutor (= 0.61.4)
    - Yoga
  - React-Core/RCTNetworkHeaders (0.61.4):
    - Folly (= 2018.10.22.00)
    - glog
    - React-Core/Default
    - React-cxxreact (= 0.61.4)
    - React-jsi (= 0.61.4)
    - React-jsiexecutor (= 0.61.4)
    - Yoga
  - React-Core/RCTSettingsHeaders (0.61.4):
    - Folly (= 2018.10.22.00)
    - glog
    - React-Core/Default
    - React-cxxreact (= 0.61.4)
    - React-jsi (= 0.61.4)
    - React-jsiexecutor (= 0.61.4)
    - Yoga
  - React-Core/RCTTextHeaders (0.61.4):
    - Folly (= 2018.10.22.00)
    - glog
    - React-Core/Default
    - React-cxxreact (= 0.61.4)
    - React-jsi (= 0.61.4)
    - React-jsiexecutor (= 0.61.4)
    - Yoga
  - React-Core/RCTVibrationHeaders (0.61.4):
    - Folly (= 2018.10.22.00)
    - glog
    - React-Core/Default
    - React-cxxreact (= 0.61.4)
    - React-jsi (= 0.61.4)
    - React-jsiexecutor (= 0.61.4)
    - Yoga
  - React-Core/RCTWebSocket (0.61.4):
    - Folly (= 2018.10.22.00)
    - glog
    - React-Core/Default (= 0.61.4)
    - React-cxxreact (= 0.61.4)
    - React-jsi (= 0.61.4)
    - React-jsiexecutor (= 0.61.4)
    - Yoga
  - React-CoreModules (0.61.4):
    - FBReactNativeSpec (= 0.61.4)
    - Folly (= 2018.10.22.00)
    - RCTTypeSafety (= 0.61.4)
    - React-Core/CoreModulesHeaders (= 0.61.4)
    - React-RCTImage (= 0.61.4)
    - ReactCommon/turbomodule/core (= 0.61.4)
  - React-cxxreact (0.61.4):
    - boost-for-react-native (= 1.63.0)
    - DoubleConversion
    - Folly (= 2018.10.22.00)
    - glog
    - React-jsinspector (= 0.61.4)
  - React-jsi (0.61.4):
    - boost-for-react-native (= 1.63.0)
    - DoubleConversion
    - Folly (= 2018.10.22.00)
    - glog
    - React-jsi/Default (= 0.61.4)
  - React-jsi/Default (0.61.4):
    - boost-for-react-native (= 1.63.0)
    - DoubleConversion
    - Folly (= 2018.10.22.00)
    - glog
<<<<<<< HEAD
    - React/cxxreact
    - React/jsi
  - React/jsinspector (0.59.8)
  - React/RCTActionSheet (0.59.8):
    - React/Core
  - React/RCTAnimation (0.59.8):
    - React/Core
  - React/RCTBlob (0.59.8):
    - React/Core
  - React/RCTGeolocation (0.59.8):
    - React/Core
  - React/RCTImage (0.59.8):
    - React/Core
    - React/RCTNetwork
  - React/RCTLinkingIOS (0.59.8):
    - React/Core
  - React/RCTNetwork (0.59.8):
    - React/Core
  - React/RCTSettings (0.59.8):
    - React/Core
  - React/RCTText (0.59.8):
    - React/Core
  - React/RCTVibration (0.59.8):
    - React/Core
  - React/RCTWebSocket (0.59.8):
    - React/Core
    - React/RCTBlob
  - RNCAsyncStorage (1.6.1):
    - React
  - RNGestureHandler (1.3.0):
=======
  - React-jsiexecutor (0.61.4):
    - DoubleConversion
    - Folly (= 2018.10.22.00)
    - glog
    - React-cxxreact (= 0.61.4)
    - React-jsi (= 0.61.4)
  - React-jsinspector (0.61.4)
  - react-native-safe-area-context (0.6.0):
>>>>>>> 97476fce
    - React
  - React-RCTActionSheet (0.61.4):
    - React-Core/RCTActionSheetHeaders (= 0.61.4)
  - React-RCTAnimation (0.61.4):
    - React-Core/RCTAnimationHeaders (= 0.61.4)
  - React-RCTBlob (0.61.4):
    - React-Core/RCTBlobHeaders (= 0.61.4)
    - React-Core/RCTWebSocket (= 0.61.4)
    - React-jsi (= 0.61.4)
    - React-RCTNetwork (= 0.61.4)
  - React-RCTImage (0.61.4):
    - React-Core/RCTImageHeaders (= 0.61.4)
    - React-RCTNetwork (= 0.61.4)
  - React-RCTLinking (0.61.4):
    - React-Core/RCTLinkingHeaders (= 0.61.4)
  - React-RCTNetwork (0.61.4):
    - React-Core/RCTNetworkHeaders (= 0.61.4)
  - React-RCTSettings (0.61.4):
    - React-Core/RCTSettingsHeaders (= 0.61.4)
  - React-RCTText (0.61.4):
    - React-Core/RCTTextHeaders (= 0.61.4)
  - React-RCTVibration (0.61.4):
    - React-Core/RCTVibrationHeaders (= 0.61.4)
  - ReactCommon/jscallinvoker (0.61.4):
    - DoubleConversion
    - Folly (= 2018.10.22.00)
    - glog
    - React-cxxreact (= 0.61.4)
  - ReactCommon/turbomodule/core (0.61.4):
    - DoubleConversion
    - Folly (= 2018.10.22.00)
    - glog
    - React-Core (= 0.61.4)
    - React-cxxreact (= 0.61.4)
    - React-jsi (= 0.61.4)
    - ReactCommon/jscallinvoker (= 0.61.4)
  - RNGestureHandler (1.5.0):
    - React
  - RNReanimated (1.4.0):
    - React
  - UMBarCodeScannerInterface (4.0.0)
  - UMCameraInterface (4.0.0)
  - UMConstantsInterface (4.0.0)
  - UMCore (5.0.0-rc.0)
  - UMFileSystemInterface (4.0.0)
  - UMFontInterface (4.0.0)
  - UMImageLoaderInterface (5.0.0-rc.0)
  - UMPermissionsInterface (4.0.0)
  - UMReactNativeAdapter (5.0.0-rc.0):
    - React
    - UMCore
    - UMFontInterface
  - UMSensorsInterface (4.0.0)
  - Yoga (1.14.0)
  - ZXingObjC/Core (3.6.5)
  - ZXingObjC/OneD (3.6.5):
    - ZXingObjC/Core
  - ZXingObjC/PDF417 (3.6.5):
    - ZXingObjC/Core

DEPENDENCIES:
  - DoubleConversion (from `../../../react-native-lab/react-native/third-party-podspecs/DoubleConversion.podspec`)
  - EXAmplitude (from `../../../packages/expo-analytics-amplitude/ios`)
  - EXAppAuth (from `../../../packages/expo-app-auth/ios`)
  - EXApplication (from `../../../packages/expo-application/ios`)
  - EXAppLoaderProvider (from `../../../packages/expo-app-loader-provider/ios`)
  - EXAV (from `../../../packages/expo-av/ios`)
  - EXBarCodeScanner (from `../../../packages/expo-barcode-scanner/ios`)
  - EXBattery (from `../../../packages/expo-battery/ios`)
  - EXBluetooth (from `../../../packages/expo-bluetooth/ios`)
  - EXBlur (from `../../../packages/expo-blur/ios`)
  - EXBrightness (from `../../../packages/expo-brightness/ios`)
  - EXCalendar (from `../../../packages/expo-calendar/ios`)
  - EXCellular (from `../../../packages/expo-cellular/ios`)
  - EXConstants (from `../../../packages/expo-constants/ios`)
  - EXContacts (from `../../../packages/expo-contacts/ios`)
  - EXCrypto (from `../../../packages/expo-crypto/ios`)
  - EXDevice (from `../../../packages/expo-device/ios`)
  - EXDocumentPicker (from `../../../packages/expo-document-picker/ios`)
  - EXErrorRecovery (from `../../../packages/expo-error-recovery/ios`)
  - EXFileSystem (from `../../../packages/expo-file-system/ios`)
  - EXFont (from `../../../packages/expo-font/ios`)
  - EXGL (from `../../../packages/expo-gl/ios`)
  - EXGL-CPP (from `../../../packages/expo-gl-cpp/cpp`)
  - EXGoogleSignIn (from `../../../packages/expo-google-sign-in/ios`)
  - EXHaptics (from `../../../packages/expo-haptics/ios`)
  - EXImageManipulator (from `../../../packages/expo-image-manipulator/ios`)
  - EXImagePicker (from `../../../packages/expo-image-picker/ios`)
  - EXKeepAwake (from `../../../packages/expo-keep-awake/ios`)
  - EXLinearGradient (from `../../../packages/expo-linear-gradient/ios`)
  - EXLocalAuthentication (from `../../../packages/expo-local-authentication/ios`)
  - EXLocalization (from `../../../packages/expo-localization/ios`)
  - EXMailComposer (from `../../../packages/expo-mail-composer/ios`)
  - EXMediaLibrary (from `../../../packages/expo-media-library/ios`)
  - EXNetwork (from `../../../packages/expo-network/ios`)
  - EXPermissions (from `../../../packages/expo-permissions/ios`)
  - EXPrint (from `../../../packages/expo-print/ios`)
  - EXRandom (from `../../../packages/expo-random/ios`)
  - EXSecureStore (from `../../../packages/expo-secure-store/ios`)
  - EXSegment (from `../../../packages/expo-analytics-segment/ios`)
  - EXSensors (from `../../../packages/expo-sensors/ios`)
  - EXSharing (from `../../../packages/expo-sharing/ios`)
  - EXSMS (from `../../../packages/expo-sms/ios`)
  - EXSpeech (from `../../../packages/expo-speech/ios`)
  - EXSQLite (from `../../../packages/expo-sqlite/ios`)
  - EXStoreReview (from `../../../packages/expo-store-review/ios`)
  - EXUpdates (from `../../../packages/expo-updates/ios`)
  - EXWebBrowser (from `../../../packages/expo-web-browser/ios`)
  - FBLazyVector (from `../../../react-native-lab/react-native/Libraries/FBLazyVector`)
  - FBReactNativeSpec (from `../../../react-native-lab/react-native/Libraries/FBReactNativeSpec`)
  - Folly (from `../../../react-native-lab/react-native/third-party-podspecs/Folly.podspec`)
  - glog (from `../../../react-native-lab/react-native/third-party-podspecs/glog.podspec`)
  - RCTRequired (from `../../../react-native-lab/react-native/Libraries/RCTRequired`)
  - RCTTypeSafety (from `../../../react-native-lab/react-native/Libraries/TypeSafety`)
  - React (from `../../../react-native-lab/react-native/`)
  - React-Core (from `../../../react-native-lab/react-native/`)
  - React-Core/DevSupport (from `../../../react-native-lab/react-native/`)
  - React-Core/RCTWebSocket (from `../../../react-native-lab/react-native/`)
  - React-CoreModules (from `../../../react-native-lab/react-native/React/CoreModules`)
  - React-cxxreact (from `../../../react-native-lab/react-native/ReactCommon/cxxreact`)
  - React-jsi (from `../../../react-native-lab/react-native/ReactCommon/jsi`)
  - React-jsiexecutor (from `../../../react-native-lab/react-native/ReactCommon/jsiexecutor`)
  - React-jsinspector (from `../../../react-native-lab/react-native/ReactCommon/jsinspector`)
  - react-native-safe-area-context (from `../../../node_modules/react-native-safe-area-context`)
<<<<<<< HEAD
  - React/Core (from `../../../react-native-lab/react-native`)
  - React/CxxBridge (from `../../../react-native-lab/react-native`)
  - React/DevSupport (from `../../../react-native-lab/react-native`)
  - React/RCTActionSheet (from `../../../react-native-lab/react-native`)
  - React/RCTAnimation (from `../../../react-native-lab/react-native`)
  - React/RCTBlob (from `../../../react-native-lab/react-native`)
  - React/RCTGeolocation (from `../../../react-native-lab/react-native`)
  - React/RCTImage (from `../../../react-native-lab/react-native`)
  - React/RCTLinkingIOS (from `../../../react-native-lab/react-native`)
  - React/RCTNetwork (from `../../../react-native-lab/react-native`)
  - React/RCTSettings (from `../../../react-native-lab/react-native`)
  - React/RCTText (from `../../../react-native-lab/react-native`)
  - React/RCTVibration (from `../../../react-native-lab/react-native`)
  - React/RCTWebSocket (from `../../../react-native-lab/react-native`)
  - "RNCAsyncStorage (from `../../../node_modules/@react-native-community/async-storage`)"
=======
  - React-RCTActionSheet (from `../../../react-native-lab/react-native/Libraries/ActionSheetIOS`)
  - React-RCTAnimation (from `../../../react-native-lab/react-native/Libraries/NativeAnimation`)
  - React-RCTBlob (from `../../../react-native-lab/react-native/Libraries/Blob`)
  - React-RCTImage (from `../../../react-native-lab/react-native/Libraries/Image`)
  - React-RCTLinking (from `../../../react-native-lab/react-native/Libraries/LinkingIOS`)
  - React-RCTNetwork (from `../../../react-native-lab/react-native/Libraries/Network`)
  - React-RCTSettings (from `../../../react-native-lab/react-native/Libraries/Settings`)
  - React-RCTText (from `../../../react-native-lab/react-native/Libraries/Text`)
  - React-RCTVibration (from `../../../react-native-lab/react-native/Libraries/Vibration`)
  - ReactCommon/jscallinvoker (from `../../../react-native-lab/react-native/ReactCommon`)
  - ReactCommon/turbomodule/core (from `../../../react-native-lab/react-native/ReactCommon`)
>>>>>>> 97476fce
  - RNGestureHandler (from `../../../node_modules/react-native-gesture-handler/RNGestureHandler.podspec`)
  - RNReanimated (from `../../../node_modules/react-native-reanimated/RNReanimated.podspec`)
  - UMBarCodeScannerInterface (from `../../../packages/unimodules-barcode-scanner-interface/ios`)
  - UMCameraInterface (from `../../../packages/unimodules-camera-interface/ios`)
  - UMConstantsInterface (from `../../../packages/unimodules-constants-interface/ios`)
  - "UMCore (from `../../../packages/@unimodules/core/ios`)"
  - UMFileSystemInterface (from `../../../packages/unimodules-file-system-interface/ios`)
  - UMFontInterface (from `../../../packages/unimodules-font-interface/ios`)
  - UMImageLoaderInterface (from `../../../packages/unimodules-image-loader-interface/ios`)
  - UMPermissionsInterface (from `../../../packages/unimodules-permissions-interface/ios`)
  - "UMReactNativeAdapter (from `../../../packages/@unimodules/react-native-adapter/ios`)"
  - UMSensorsInterface (from `../../../packages/unimodules-sensors-interface/ios`)
  - Yoga (from `../../../react-native-lab/react-native/ReactCommon/yoga`)

SPEC REPOS:
  trunk:
    - Amplitude-iOS
    - Analytics
    - AppAuth
    - boost-for-react-native
    - GoogleSignIn
    - GTMAppAuth
    - GTMSessionFetcher
    - ZXingObjC

EXTERNAL SOURCES:
  DoubleConversion:
    :podspec: "../../../react-native-lab/react-native/third-party-podspecs/DoubleConversion.podspec"
  EXAmplitude:
    :path: !ruby/object:Pathname
    path: "../../../packages/expo-analytics-amplitude/ios"
  EXAppAuth:
    :path: !ruby/object:Pathname
    path: "../../../packages/expo-app-auth/ios"
  EXApplication:
    :path: !ruby/object:Pathname
    path: "../../../packages/expo-application/ios"
  EXAppLoaderProvider:
    :path: !ruby/object:Pathname
    path: "../../../packages/expo-app-loader-provider/ios"
  EXAV:
    :path: !ruby/object:Pathname
    path: "../../../packages/expo-av/ios"
  EXBarCodeScanner:
    :path: !ruby/object:Pathname
    path: "../../../packages/expo-barcode-scanner/ios"
  EXBattery:
    :path: !ruby/object:Pathname
    path: "../../../packages/expo-battery/ios"
  EXBluetooth:
    :path: !ruby/object:Pathname
    path: "../../../packages/expo-bluetooth/ios"
  EXBlur:
    :path: !ruby/object:Pathname
    path: "../../../packages/expo-blur/ios"
  EXBrightness:
    :path: !ruby/object:Pathname
    path: "../../../packages/expo-brightness/ios"
  EXCalendar:
    :path: !ruby/object:Pathname
    path: "../../../packages/expo-calendar/ios"
  EXCellular:
    :path: !ruby/object:Pathname
    path: "../../../packages/expo-cellular/ios"
  EXConstants:
    :path: !ruby/object:Pathname
    path: "../../../packages/expo-constants/ios"
  EXContacts:
    :path: !ruby/object:Pathname
    path: "../../../packages/expo-contacts/ios"
  EXCrypto:
    :path: !ruby/object:Pathname
    path: "../../../packages/expo-crypto/ios"
  EXDevice:
    :path: !ruby/object:Pathname
    path: "../../../packages/expo-device/ios"
  EXDocumentPicker:
    :path: !ruby/object:Pathname
    path: "../../../packages/expo-document-picker/ios"
  EXErrorRecovery:
    :path: !ruby/object:Pathname
    path: "../../../packages/expo-error-recovery/ios"
  EXFileSystem:
    :path: !ruby/object:Pathname
    path: "../../../packages/expo-file-system/ios"
  EXFont:
    :path: !ruby/object:Pathname
    path: "../../../packages/expo-font/ios"
  EXGL:
    :path: !ruby/object:Pathname
    path: "../../../packages/expo-gl/ios"
  EXGL-CPP:
    :path: !ruby/object:Pathname
    path: "../../../packages/expo-gl-cpp/cpp"
  EXGoogleSignIn:
    :path: !ruby/object:Pathname
    path: "../../../packages/expo-google-sign-in/ios"
  EXHaptics:
    :path: !ruby/object:Pathname
    path: "../../../packages/expo-haptics/ios"
  EXImageManipulator:
    :path: !ruby/object:Pathname
    path: "../../../packages/expo-image-manipulator/ios"
  EXImagePicker:
    :path: !ruby/object:Pathname
    path: "../../../packages/expo-image-picker/ios"
  EXKeepAwake:
    :path: !ruby/object:Pathname
    path: "../../../packages/expo-keep-awake/ios"
  EXLinearGradient:
    :path: !ruby/object:Pathname
    path: "../../../packages/expo-linear-gradient/ios"
  EXLocalAuthentication:
    :path: !ruby/object:Pathname
    path: "../../../packages/expo-local-authentication/ios"
  EXLocalization:
    :path: !ruby/object:Pathname
    path: "../../../packages/expo-localization/ios"
  EXMailComposer:
    :path: !ruby/object:Pathname
    path: "../../../packages/expo-mail-composer/ios"
  EXMediaLibrary:
    :path: !ruby/object:Pathname
    path: "../../../packages/expo-media-library/ios"
  EXNetwork:
    :path: !ruby/object:Pathname
    path: "../../../packages/expo-network/ios"
  EXPermissions:
    :path: !ruby/object:Pathname
    path: "../../../packages/expo-permissions/ios"
  EXPrint:
    :path: !ruby/object:Pathname
    path: "../../../packages/expo-print/ios"
  EXRandom:
    :path: !ruby/object:Pathname
    path: "../../../packages/expo-random/ios"
  EXSecureStore:
    :path: !ruby/object:Pathname
    path: "../../../packages/expo-secure-store/ios"
  EXSegment:
    :path: !ruby/object:Pathname
    path: "../../../packages/expo-analytics-segment/ios"
  EXSensors:
    :path: !ruby/object:Pathname
    path: "../../../packages/expo-sensors/ios"
  EXSharing:
    :path: !ruby/object:Pathname
    path: "../../../packages/expo-sharing/ios"
  EXSMS:
    :path: !ruby/object:Pathname
    path: "../../../packages/expo-sms/ios"
  EXSpeech:
    :path: !ruby/object:Pathname
    path: "../../../packages/expo-speech/ios"
  EXSQLite:
    :path: !ruby/object:Pathname
    path: "../../../packages/expo-sqlite/ios"
  EXStoreReview:
    :path: !ruby/object:Pathname
    path: "../../../packages/expo-store-review/ios"
  EXUpdates:
    :path: !ruby/object:Pathname
    path: "../../../packages/expo-updates/ios"
  EXWebBrowser:
    :path: !ruby/object:Pathname
    path: "../../../packages/expo-web-browser/ios"
  FBLazyVector:
    :path: "../../../react-native-lab/react-native/Libraries/FBLazyVector"
  FBReactNativeSpec:
    :path: "../../../react-native-lab/react-native/Libraries/FBReactNativeSpec"
  Folly:
    :podspec: "../../../react-native-lab/react-native/third-party-podspecs/Folly.podspec"
  glog:
    :podspec: "../../../react-native-lab/react-native/third-party-podspecs/glog.podspec"
  RCTRequired:
    :path: "../../../react-native-lab/react-native/Libraries/RCTRequired"
  RCTTypeSafety:
    :path: "../../../react-native-lab/react-native/Libraries/TypeSafety"
  React:
    :path: "../../../react-native-lab/react-native/"
  React-Core:
    :path: "../../../react-native-lab/react-native/"
  React-CoreModules:
    :path: "../../../react-native-lab/react-native/React/CoreModules"
  React-cxxreact:
    :path: "../../../react-native-lab/react-native/ReactCommon/cxxreact"
  React-jsi:
    :path: "../../../react-native-lab/react-native/ReactCommon/jsi"
  React-jsiexecutor:
    :path: "../../../react-native-lab/react-native/ReactCommon/jsiexecutor"
  React-jsinspector:
    :path: "../../../react-native-lab/react-native/ReactCommon/jsinspector"
  react-native-safe-area-context:
    :podspec: "../../../node_modules/react-native-safe-area-context"
<<<<<<< HEAD
  RNCAsyncStorage:
    :podspec: "../../../node_modules/@react-native-community/async-storage"
=======
  React-RCTActionSheet:
    :path: "../../../react-native-lab/react-native/Libraries/ActionSheetIOS"
  React-RCTAnimation:
    :path: "../../../react-native-lab/react-native/Libraries/NativeAnimation"
  React-RCTBlob:
    :path: "../../../react-native-lab/react-native/Libraries/Blob"
  React-RCTImage:
    :path: "../../../react-native-lab/react-native/Libraries/Image"
  React-RCTLinking:
    :path: "../../../react-native-lab/react-native/Libraries/LinkingIOS"
  React-RCTNetwork:
    :path: "../../../react-native-lab/react-native/Libraries/Network"
  React-RCTSettings:
    :path: "../../../react-native-lab/react-native/Libraries/Settings"
  React-RCTText:
    :path: "../../../react-native-lab/react-native/Libraries/Text"
  React-RCTVibration:
    :path: "../../../react-native-lab/react-native/Libraries/Vibration"
  ReactCommon:
    :path: "../../../react-native-lab/react-native/ReactCommon"
>>>>>>> 97476fce
  RNGestureHandler:
    :podspec: "../../../node_modules/react-native-gesture-handler/RNGestureHandler.podspec"
  RNReanimated:
    :podspec: "../../../node_modules/react-native-reanimated/RNReanimated.podspec"
  UMBarCodeScannerInterface:
    :path: !ruby/object:Pathname
    path: "../../../packages/unimodules-barcode-scanner-interface/ios"
  UMCameraInterface:
    :path: !ruby/object:Pathname
    path: "../../../packages/unimodules-camera-interface/ios"
  UMConstantsInterface:
    :path: !ruby/object:Pathname
    path: "../../../packages/unimodules-constants-interface/ios"
  UMCore:
    :path: !ruby/object:Pathname
    path: "../../../packages/@unimodules/core/ios"
  UMFileSystemInterface:
    :path: !ruby/object:Pathname
    path: "../../../packages/unimodules-file-system-interface/ios"
  UMFontInterface:
    :path: !ruby/object:Pathname
    path: "../../../packages/unimodules-font-interface/ios"
  UMImageLoaderInterface:
    :path: !ruby/object:Pathname
    path: "../../../packages/unimodules-image-loader-interface/ios"
  UMPermissionsInterface:
    :path: !ruby/object:Pathname
    path: "../../../packages/unimodules-permissions-interface/ios"
  UMReactNativeAdapter:
    :path: !ruby/object:Pathname
    path: "../../../packages/@unimodules/react-native-adapter/ios"
  UMSensorsInterface:
    :path: !ruby/object:Pathname
    path: "../../../packages/unimodules-sensors-interface/ios"
  Yoga:
    :path: "../../../react-native-lab/react-native/ReactCommon/yoga"

SPEC CHECKSUMS:
  Amplitude-iOS: a0347ab05f2d196e6bbb22cc6f62eea33b5a035b
  Analytics: 77fd5fb102a4a5eedafa2c2b0245ceb7b7c15e45
  AppAuth: bce82c76043657c99d91e7882e8a9e1a93650cd4
  boost-for-react-native: 39c7adb57c4e60d6c5479dd8623128eb5b3f0f2c
  DoubleConversion: 5805e889d232975c086db112ece9ed034df7a0b2
  EXAmplitude: 69201cb81956823fd24697fe077f51fc5f10a88b
  EXAppAuth: f133ab0dea7aa4504fd3ab1f37625e902f9d990f
  EXApplication: af8850de5a2f8df18e94d05281a628e823699485
  EXAppLoaderProvider: 5d348813a9cf09b03bbe5b8b55437bc1bfbddbd1
  EXAV: 2fead9acfc39b4946ba9228d3a199e0704aec65d
  EXBarCodeScanner: af6a390c5bfa0fca2b4372f9059cfa935855b85c
  EXBattery: 7505168d39f7b86f26bd29ff44ed2dd56b798ce9
  EXBluetooth: 9600be8656fa874217f168b6dc8b879f8f288c82
  EXBlur: eb1cf2d78e94894e0406a8df47d1c2ea1136da17
  EXBrightness: e43f02490c1dd40cc023a17363f48f90aa678301
  EXCalendar: bf85bd9ced7ff032ccd7a2a952e18d8536b99a6a
  EXCellular: d9e0853ddc346bab7aa9fd96371b6ce4efdf7639
  EXConstants: 372356a14e0c4610783252c077173370b1fb0b12
  EXContacts: 5ec0cb83ea2ea68694eac97ddf2a5cfefb8e2286
  EXCrypto: bfcc3236abe7a6f16017f79129f3dd85f9732778
  EXDevice: fd3b1b55f2547b7d51e5e093569a1fb678cce946
  EXDocumentPicker: 15acaac45e3c4060eff044cddceb6a8494fb58c1
  EXErrorRecovery: d36db99ec6a3808f313f01b0890eb443796dd1c2
  EXFileSystem: 6ecb14b5c5557a5208d4474487d2eb1edef6892c
  EXFont: 71d07dc5d2153db7d1a23f1e0cc1b6341d55c432
  EXGL: 4b21885aee37fb5f5230e05a62bba480fa886a3d
  EXGL-CPP: da3c4f31ff50a34bd8184fadbf409806281b103d
  EXGoogleSignIn: 1872ebe5b7f4b97d31567558c7a7d24bbfcf3abd
  EXHaptics: 51c25ffefdda66b15feb0b0ac6b1615e2f401f16
  EXImageManipulator: 78bfe480fdf7a7bb37913a387caef360e31a86dd
  EXImagePicker: 63549baa9487f4b99c03163c5639ddede4c7be4e
  EXKeepAwake: d4caf9a1a7691126ade4ca0b76592e93250a8f29
  EXLinearGradient: ebfd46cb98a46330213e4945b96227d98f624054
  EXLocalAuthentication: 3cf0ceb240c45dab0a0951687b95204f41b52cc9
  EXLocalization: 3be3ee21f5af16cfecc1fbb33cac495f444b3ccc
  EXMailComposer: b6d374488db559e4e5a84e5a96b17c0cb246cb89
  EXMediaLibrary: afa771d4df578966a65a3cd05c0a2f0f3b17441f
  EXNetwork: efc09454cad81a30874fd9cff381deedfe38ca57
  EXPermissions: 372a5e0aa3608a0f406091aa9fb6be426fc33bf8
  EXPrint: 0b053010f2b8ac431cb6685e8764e1bcb242054e
  EXRandom: 573a6b84af755c0fffc0dd744e25aa73f69680fb
  EXSecureStore: bf94958c936b2b9e3813509d2e7e6b8a263d40df
  EXSegment: 4e56b4e62e245060b7b8fccaca389026e482ec90
  EXSensors: 4e5fc288684fad094d16f6285b583b9194113bad
  EXSharing: 6151a6e91b52675ac0cc30be64021c96d1811b1a
  EXSMS: c5df5f35228de7f1f4b16da5e53f48af63b768e4
  EXSpeech: 84b9f18230204d42573472b569b5fc1c592de803
  EXSQLite: ddc1e6727bd7d36e649f07590fe3ae5511c1f039
  EXStoreReview: 240aa065fa7674a68a73036029f20d6629ca31ad
  EXUpdates: 4bb4c813dac48562f9640b5cb7c8283a60b0e68b
  EXWebBrowser: 18924c3d2a3a1aa95d413672f058beff589c80f4
  FBLazyVector: feb35a6b7f7b50f367be07f34012f34a79282fa3
  FBReactNativeSpec: 51477b84b1bf7ab6f9ef307c24e3dd675391be44
  Folly: 30e7936e1c45c08d884aa59369ed951a8e68cf51
  glog: 1f3da668190260b06b429bb211bfbee5cd790c28
  GoogleSignIn: a62edd0516721d2a3db1259a5681b91f9b41c06a
  GTMAppAuth: 4deac854479704f348309e7b66189e604cf5e01e
  GTMSessionFetcher: 61bb0f61a4cb560030f1222021178008a5727a23
<<<<<<< HEAD
  React: 841af16feb8e7936838a626bfa1b8faaa07d9e6c
  react-native-safe-area-context: e380a6f783ccaec848e2f3cc8eb205a62362950d
  RNCAsyncStorage: 2e2e3feb9bdadc752a026703d8c4065ca912e75a
  RNGestureHandler: 5329a942fce3d41c68b84c2c2276ce06a696d8b0
  RNReanimated: 1b52415c4302f198cb581282a0166690bad62c43
  UMBarCodeScannerInterface: 809e8be9219875ba926e35c599b09f202029a836
  UMCameraInterface: 3296585579a7948243fa5caebf2e2b55656cfac4
  UMConstantsInterface: cb9e93e5396fbd47255c44a51bea28b9efe19d9d
  UMCore: 77033aefaf2e88474789edca414cfd12d7f33cc4
  UMFileSystemInterface: fbcd4b284cf6e18451e56e4d4a4afa0e3186df5e
  UMFontInterface: d27ca89055251cbe32a46c41a2bed991c61a8d3b
  UMImageLoaderInterface: 2e801677654c27d7b12b19d28c070527184636c4
  UMPermissionsInterface: f37690238da002046230fe9af2bbf5c2b962ecf0
  UMReactNativeAdapter: c25265b197002ce508494f932f2f02a107ac9904
  UMSensorsInterface: 284b7144a5370e1733e4f8747c4feabea2bb38d7
  yoga: 92b2102c3d373d1a790db4ab761d2b0ffc634f64

PODFILE CHECKSUM: b70091ce9e79374c9e2c276e1336adff4517cdf0
=======
  RCTRequired: f3b3fb6f4723e8e52facb229d0c75fdc76773849
  RCTTypeSafety: 2ec60de6abb1db050b56ecc4b60188026078fd10
  React: 10e0130b57e55a7cd8c3dee37c1261102ce295f4
  React-Core: 636212410772d05f3a1eb79d965df2962ca1c70b
  React-CoreModules: 6f70d5e41919289c582f88c9ad9923fe5c87400a
  React-cxxreact: ddecbe9157ec1743f52ea17bf8d95debc0d6e846
  React-jsi: ca921f4041505f9d5197139b2d09eeb020bb12e8
  React-jsiexecutor: 8dfb73b987afa9324e4009bdce62a18ce23d983c
  React-jsinspector: d15478d0a8ada19864aa4d1cc1c697b41b3fa92f
  react-native-safe-area-context: d288138da2c800caa111f9352e9333f186a06ead
  React-RCTActionSheet: 7369b7c85f99b6299491333affd9f01f5a130c22
  React-RCTAnimation: d07be15b2bd1d06d89417eb0343f98ffd2b099a7
  React-RCTBlob: 8e0b23d95c9baa98f6b0e127e07666aaafd96c34
  React-RCTImage: 443050d14a66e8c2332e9c055f45689d23e15cc7
  React-RCTLinking: ce9a90ba155aec41be49e75ec721bbae2d48a47e
  React-RCTNetwork: 41fe54bacc67dd00e6e4c4d30dd98a13e4beabc8
  React-RCTSettings: 45e3e0a6470310b2dab2ccc6d1d73121ba3ea936
  React-RCTText: 21934e0a51d522abcd0a275407e80af45d6fd9ec
  React-RCTVibration: 0f76400ee3cec6edb9c125da49fed279340d145a
  ReactCommon: a6a294e7028ed67b926d29551aa9394fd989c24c
  RNGestureHandler: a4ddde1ffc6e590c8127b8b7eabfdade45475c74
  RNReanimated: b2ab0b693dddd2339bd2f300e770f6302d2e960c
  UMBarCodeScannerInterface: d5a6fdc98ed6241225b0a8432a7f4e2b397668bc
  UMCameraInterface: 68870a3197fee85bd5afca5609ba4a5b7257d19d
  UMConstantsInterface: d25b8e8887ca7aaf568c06caf08f4d40734ee4ef
  UMCore: f621f9b27fea8ef661506b507f3a61ee3034cdee
  UMFileSystemInterface: aadb9a67aa6470d7ebc06cf04dc54fee6781ac48
  UMFontInterface: 2d3c128285086bbed3d2a650f1d698323ef3b25a
  UMImageLoaderInterface: ea8fb13bd906a5473f71e33cf6b328905f7d4d59
  UMPermissionsInterface: b6a6e96db0f4011a25aaca14e6022529dd3d6e4e
  UMReactNativeAdapter: 73625f2e528296fff63a24308821f58f0becc345
  UMSensorsInterface: cf59dd7602764a2419e00167429be3e4be39c61d
  Yoga: ba3d99dbee6c15ea6bbe3783d1f0cb1ffb79af0f
  ZXingObjC: fdbb269f25dd2032da343e06f10224d62f537bdb

PODFILE CHECKSUM: bb25d5fe09ef4f8b117d20168f78980a7bee01f6
>>>>>>> 97476fce

COCOAPODS: 1.8.1<|MERGE_RESOLUTION|>--- conflicted
+++ resolved
@@ -320,38 +320,6 @@
     - DoubleConversion
     - Folly (= 2018.10.22.00)
     - glog
-<<<<<<< HEAD
-    - React/cxxreact
-    - React/jsi
-  - React/jsinspector (0.59.8)
-  - React/RCTActionSheet (0.59.8):
-    - React/Core
-  - React/RCTAnimation (0.59.8):
-    - React/Core
-  - React/RCTBlob (0.59.8):
-    - React/Core
-  - React/RCTGeolocation (0.59.8):
-    - React/Core
-  - React/RCTImage (0.59.8):
-    - React/Core
-    - React/RCTNetwork
-  - React/RCTLinkingIOS (0.59.8):
-    - React/Core
-  - React/RCTNetwork (0.59.8):
-    - React/Core
-  - React/RCTSettings (0.59.8):
-    - React/Core
-  - React/RCTText (0.59.8):
-    - React/Core
-  - React/RCTVibration (0.59.8):
-    - React/Core
-  - React/RCTWebSocket (0.59.8):
-    - React/Core
-    - React/RCTBlob
-  - RNCAsyncStorage (1.6.1):
-    - React
-  - RNGestureHandler (1.3.0):
-=======
   - React-jsiexecutor (0.61.4):
     - DoubleConversion
     - Folly (= 2018.10.22.00)
@@ -360,7 +328,6 @@
     - React-jsi (= 0.61.4)
   - React-jsinspector (0.61.4)
   - react-native-safe-area-context (0.6.0):
->>>>>>> 97476fce
     - React
   - React-RCTActionSheet (0.61.4):
     - React-Core/RCTActionSheetHeaders (= 0.61.4)
@@ -485,23 +452,6 @@
   - React-jsiexecutor (from `../../../react-native-lab/react-native/ReactCommon/jsiexecutor`)
   - React-jsinspector (from `../../../react-native-lab/react-native/ReactCommon/jsinspector`)
   - react-native-safe-area-context (from `../../../node_modules/react-native-safe-area-context`)
-<<<<<<< HEAD
-  - React/Core (from `../../../react-native-lab/react-native`)
-  - React/CxxBridge (from `../../../react-native-lab/react-native`)
-  - React/DevSupport (from `../../../react-native-lab/react-native`)
-  - React/RCTActionSheet (from `../../../react-native-lab/react-native`)
-  - React/RCTAnimation (from `../../../react-native-lab/react-native`)
-  - React/RCTBlob (from `../../../react-native-lab/react-native`)
-  - React/RCTGeolocation (from `../../../react-native-lab/react-native`)
-  - React/RCTImage (from `../../../react-native-lab/react-native`)
-  - React/RCTLinkingIOS (from `../../../react-native-lab/react-native`)
-  - React/RCTNetwork (from `../../../react-native-lab/react-native`)
-  - React/RCTSettings (from `../../../react-native-lab/react-native`)
-  - React/RCTText (from `../../../react-native-lab/react-native`)
-  - React/RCTVibration (from `../../../react-native-lab/react-native`)
-  - React/RCTWebSocket (from `../../../react-native-lab/react-native`)
-  - "RNCAsyncStorage (from `../../../node_modules/@react-native-community/async-storage`)"
-=======
   - React-RCTActionSheet (from `../../../react-native-lab/react-native/Libraries/ActionSheetIOS`)
   - React-RCTAnimation (from `../../../react-native-lab/react-native/Libraries/NativeAnimation`)
   - React-RCTBlob (from `../../../react-native-lab/react-native/Libraries/Blob`)
@@ -513,7 +463,6 @@
   - React-RCTVibration (from `../../../react-native-lab/react-native/Libraries/Vibration`)
   - ReactCommon/jscallinvoker (from `../../../react-native-lab/react-native/ReactCommon`)
   - ReactCommon/turbomodule/core (from `../../../react-native-lab/react-native/ReactCommon`)
->>>>>>> 97476fce
   - RNGestureHandler (from `../../../node_modules/react-native-gesture-handler/RNGestureHandler.podspec`)
   - RNReanimated (from `../../../node_modules/react-native-reanimated/RNReanimated.podspec`)
   - UMBarCodeScannerInterface (from `../../../packages/unimodules-barcode-scanner-interface/ios`)
@@ -708,10 +657,6 @@
     :path: "../../../react-native-lab/react-native/ReactCommon/jsinspector"
   react-native-safe-area-context:
     :podspec: "../../../node_modules/react-native-safe-area-context"
-<<<<<<< HEAD
-  RNCAsyncStorage:
-    :podspec: "../../../node_modules/@react-native-community/async-storage"
-=======
   React-RCTActionSheet:
     :path: "../../../react-native-lab/react-native/Libraries/ActionSheetIOS"
   React-RCTAnimation:
@@ -732,7 +677,6 @@
     :path: "../../../react-native-lab/react-native/Libraries/Vibration"
   ReactCommon:
     :path: "../../../react-native-lab/react-native/ReactCommon"
->>>>>>> 97476fce
   RNGestureHandler:
     :podspec: "../../../node_modules/react-native-gesture-handler/RNGestureHandler.podspec"
   RNReanimated:
@@ -829,26 +773,6 @@
   GoogleSignIn: a62edd0516721d2a3db1259a5681b91f9b41c06a
   GTMAppAuth: 4deac854479704f348309e7b66189e604cf5e01e
   GTMSessionFetcher: 61bb0f61a4cb560030f1222021178008a5727a23
-<<<<<<< HEAD
-  React: 841af16feb8e7936838a626bfa1b8faaa07d9e6c
-  react-native-safe-area-context: e380a6f783ccaec848e2f3cc8eb205a62362950d
-  RNCAsyncStorage: 2e2e3feb9bdadc752a026703d8c4065ca912e75a
-  RNGestureHandler: 5329a942fce3d41c68b84c2c2276ce06a696d8b0
-  RNReanimated: 1b52415c4302f198cb581282a0166690bad62c43
-  UMBarCodeScannerInterface: 809e8be9219875ba926e35c599b09f202029a836
-  UMCameraInterface: 3296585579a7948243fa5caebf2e2b55656cfac4
-  UMConstantsInterface: cb9e93e5396fbd47255c44a51bea28b9efe19d9d
-  UMCore: 77033aefaf2e88474789edca414cfd12d7f33cc4
-  UMFileSystemInterface: fbcd4b284cf6e18451e56e4d4a4afa0e3186df5e
-  UMFontInterface: d27ca89055251cbe32a46c41a2bed991c61a8d3b
-  UMImageLoaderInterface: 2e801677654c27d7b12b19d28c070527184636c4
-  UMPermissionsInterface: f37690238da002046230fe9af2bbf5c2b962ecf0
-  UMReactNativeAdapter: c25265b197002ce508494f932f2f02a107ac9904
-  UMSensorsInterface: 284b7144a5370e1733e4f8747c4feabea2bb38d7
-  yoga: 92b2102c3d373d1a790db4ab761d2b0ffc634f64
-
-PODFILE CHECKSUM: b70091ce9e79374c9e2c276e1336adff4517cdf0
-=======
   RCTRequired: f3b3fb6f4723e8e52facb229d0c75fdc76773849
   RCTTypeSafety: 2ec60de6abb1db050b56ecc4b60188026078fd10
   React: 10e0130b57e55a7cd8c3dee37c1261102ce295f4
@@ -885,6 +809,5 @@
   ZXingObjC: fdbb269f25dd2032da343e06f10224d62f537bdb
 
 PODFILE CHECKSUM: bb25d5fe09ef4f8b117d20168f78980a7bee01f6
->>>>>>> 97476fce
 
 COCOAPODS: 1.8.1
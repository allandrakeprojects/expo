--- conflicted
+++ resolved
@@ -59,13 +59,10 @@
       new AppAuthPackage(),
       new TaskManagerPackage(),
       new BackgroundFetchPackage(),
-<<<<<<< HEAD
-      new BluetoothPackage()
-=======
+      new BluetoothPackage(),
       new MailComposerPackage(),
       new AVPackage(),
       new SQLitePackage()
->>>>>>> ab391fb1
   );
 
   /**

--- conflicted
+++ resolved
@@ -4,23 +4,6 @@
  */
 import removedModule from './removedModule';
 
-<<<<<<< HEAD
-export default {
-  get Bluetooth() {
-    return require('expo-bluetooth');
-  },
-  get Lottie() {
-    return require('lottie-react-native');
-  },
-  get Branch() {
-    return require('./Branch').default;
-  },
-  get GestureHandler() {
-    console.warn(
-      'GestureHandler is no longer in DangerZone, you can now import it directly from the expo package.'
-    );
-    return require('./GestureHandler').GestureHandler;
-=======
 declare var module: any;
 
 Object.defineProperties(module.exports, {
@@ -33,7 +16,6 @@
         'lottie-react-native'
       );
     },
->>>>>>> f9dfdeaa
   },
   Branch: {
     enumerable: true,
